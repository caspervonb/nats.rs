// Copyright 2020-2022 The NATS Authors
// Licensed under the Apache License, Version 2.0 (the "License");
// you may not use this file except in compliance with the License.
// You may obtain a copy of the License at
//
// http://www.apache.org/licenses/LICENSE-2.0
//
// Unless required by applicable law or agreed to in writing, software
// distributed under the License is distributed on an "AS IS" BASIS,
// WITHOUT WARRANTIES OR CONDITIONS OF ANY KIND, either express or implied.
// See the License for the specific language governing permissions and
// limitations under the License.

use serde::{Deserialize, Serialize};

/// contains info about the `JetStream` usage from the current account.
#[derive(Debug, Default, Serialize, Deserialize, Clone)]
pub struct AccountInfo {
    pub memory: i64,
    pub storage: i64,
    pub streams: i64,
    pub consumers: i64,
}

mod jetstream {

    use std::time::Duration;

    use super::*;
    use async_nats::header::HeaderMap;
<<<<<<< HEAD
    use async_nats::jetstream::consumer::{
        self, pull, push, DeliverPolicy, PullConsumer, PushConsumer,
    };
=======
    use async_nats::jetstream::consumer::{self, DeliverPolicy, PullConsumer, PushConsumer};
>>>>>>> d805893c
    use async_nats::jetstream::response::Response;
    use async_nats::jetstream::stream;
    use async_nats::ConnectOptions;
    use bytes::Bytes;
    use futures::stream::{StreamExt, TryStreamExt};
    use time::OffsetDateTime;

    #[tokio::test]
    async fn query_account_requests() {
        let server = nats_server::run_server("tests/configs/jetstream.conf");
        let client = async_nats::connect(server.client_url()).await.unwrap();
        let context = async_nats::jetstream::new(client);

        let account = context.query_account().await.unwrap();
        assert_eq!(account.requests.total, 0);

        let account = context.query_account().await.unwrap();
        assert_eq!(account.requests.total, 1);
    }

    #[tokio::test]
    async fn publish_with_headers() {
        let server = nats_server::run_server("tests/configs/jetstream.conf");
        let client = async_nats::connect(server.client_url()).await.unwrap();
        let context = async_nats::jetstream::new(client);

        let _stream = context
            .create_stream(stream::Config {
                name: "TEST".to_string(),
                subjects: vec!["foo".into(), "bar".into(), "baz".into()],
                ..Default::default()
            })
            .await
            .unwrap();

        let headers = HeaderMap::new();
        let payload = b"Hello JetStream";

        let ack = context
            .publish_with_headers("foo".into(), headers, payload.as_ref().into())
            .await
            .unwrap();

        assert_eq!(ack.stream, "TEST");
        assert_eq!(ack.sequence, 1);
    }

    #[tokio::test]
    async fn request() {
        let server = nats_server::run_server("tests/configs/jetstream.conf");
        let client = async_nats::connect(server.client_url()).await.unwrap();
        let context = async_nats::jetstream::new(client);

        context
            .create_stream(stream::Config {
                name: "TEST".to_string(),
                subjects: vec!["foo".into(), "bar".into(), "baz".into()],
                ..Default::default()
            })
            .await
            .unwrap();

        let payload = b"Hello JetStream";

        // Basic publish like NATS core.
        let ack = context
            .publish("foo".into(), payload.as_ref().into())
            .await
            .unwrap();
        assert_eq!(ack.stream, "TEST");
        assert_eq!(ack.sequence, 1);
    }

    #[tokio::test]
    async fn request_ok() {
        let server = nats_server::run_server("tests/configs/jetstream.conf");
        let client = async_nats::connect(server.client_url()).await.unwrap();
        let context = async_nats::jetstream::new(client);

        let response: Response<AccountInfo> =
            context.request("INFO".to_string(), &()).await.unwrap();

        assert!(matches!(response, Response::Ok { .. }));
    }

    #[tokio::test]
    async fn request_err() {
        let server = nats_server::run_server("tests/configs/jetstream.conf");
        let client = async_nats::connect(server.client_url()).await.unwrap();
        let context = async_nats::jetstream::new(client);

        let response: Response<AccountInfo> = context
            .request("STREAM.INFO.nonexisting".to_string(), &())
            .await
            .unwrap();

        assert!(matches!(response, Response::Err { .. }));
    }

    // Interesting edge case with Jetstream
    #[tokio::test]
    #[ignore]
    async fn request_no_responders() {
        // let server = nats_server::run_server("tests/configs/jetstream.conf");
        // let client = async_nats::connect(server.client_url()).await.unwrap();
        let client = async_nats::connect("nats://localhost:4222").await.unwrap();
        let context = async_nats::jetstream::new(client);

        let response: Response<AccountInfo> =
            context.request("API.FONI".to_string(), &()).await.unwrap();

        assert!(matches!(response, Response::Err { .. }));
    }

    #[tokio::test]
    async fn create_stream() {
        let server = nats_server::run_server("tests/configs/jetstream.conf");
        let client = async_nats::connect(server.client_url()).await.unwrap();
        let context = async_nats::jetstream::new(client);

        context.create_stream("events").await.unwrap();

        context
            .create_stream(&stream::Config {
                name: "events2".to_string(),
                ..Default::default()
            })
            .await
            .unwrap();
    }

    #[tokio::test]
    async fn get_stream() {
        let server = nats_server::run_server("tests/configs/jetstream.conf");
        let client = async_nats::connect(server.client_url()).await.unwrap();
        let context = async_nats::jetstream::new(client);

        context.create_stream("events").await.unwrap();
        assert_eq!(
            context.get_stream("events").await.unwrap().info.config.name,
            "events".to_string()
        );
    }

    #[tokio::test]
    async fn get_or_create_stream() {
        let server = nats_server::run_server("tests/configs/jetstream.conf");
        let client = async_nats::connect(server.client_url()).await.unwrap();
        let context = async_nats::jetstream::new(client);

        context.create_stream("events").await.unwrap();
        assert_eq!(
            context
                .get_or_create_stream("events")
                .await
                .unwrap()
                .info
                .config
                .name,
            "events".to_string()
        );

        assert_eq!(
            context
                .get_or_create_stream(&stream::Config {
                    name: "events2".to_string(),
                    ..Default::default()
                })
                .await
                .unwrap()
                .info
                .config
                .name,
            "events2".to_string()
        );
    }

    #[tokio::test]
    async fn delete_stream() {
        let server = nats_server::run_server("tests/configs/jetstream.conf");
        let client = async_nats::connect(server.client_url()).await.unwrap();
        let context = async_nats::jetstream::new(client);

        context.create_stream("events").await.unwrap();
        assert!(context.delete_stream("events").await.unwrap().success);
    }

    #[tokio::test]
    async fn update_stream() {
        let server = nats_server::run_server("tests/configs/jetstream.conf");
        let client = async_nats::connect(server.client_url()).await.unwrap();
        let context = async_nats::jetstream::new(client);

        let _stream = context.create_stream("events").await.unwrap();
        let info = context
            .update_stream(stream::Config {
                name: "events".to_string(),
                max_messages: 1000,
                max_messages_per_subject: 100,
                ..Default::default()
            })
            .await
            .unwrap();
        context.update_stream(&info.config).await.unwrap();
        assert_eq!(info.config.max_messages, 1000);
        assert_eq!(info.config.max_messages_per_subject, 100);
    }

    #[tokio::test]
    async fn get_raw_message() {
        let server = nats_server::run_server("tests/configs/jetstream.conf");
        let client = async_nats::connect(server.client_url()).await.unwrap();
        let context = async_nats::jetstream::new(client);

        let stream = context.get_or_create_stream("events").await.unwrap();
        let payload = b"payload";
        let publish_ack = context
            .publish("events".into(), payload.as_ref().into())
            .await
            .unwrap();

        let raw_message = stream.get_raw_message(publish_ack.sequence).await.unwrap();
        assert_eq!(raw_message.sequence, publish_ack.sequence);
    }

    #[tokio::test]
    async fn create_consumer() {
        let server = nats_server::run_server("tests/configs/jetstream.conf");
        let client = async_nats::connect(server.client_url()).await.unwrap();
        let context = async_nats::jetstream::new(client);

        // durable consumer
        context
            .get_or_create_stream("events")
            .await
            .unwrap()
<<<<<<< HEAD
            .create_consumer(pull::Config {
=======
            .create_consumer(consumer::pull::Config {
>>>>>>> d805893c
                durable_name: Some("durable".to_string()),
                deliver_policy: DeliverPolicy::ByStartSequence { start_sequence: 10 },
                ..Default::default()
            })
            .await
            .unwrap();
        // ephemeral consumer
        context
            .get_or_create_stream("events")
            .await
            .unwrap()
<<<<<<< HEAD
            .create_consumer(pull::Config {
=======
            .create_consumer(consumer::pull::Config {
>>>>>>> d805893c
                deliver_policy: DeliverPolicy::ByStartTime {
                    start_time: OffsetDateTime::now_utc(),
                },
                ..Default::default()
            })
            .await
            .unwrap();

        context
            .get_or_create_stream("events")
            .await
            .unwrap()
<<<<<<< HEAD
            .create_consumer(&pull::Config {
=======
            .create_consumer(consumer::pull::Config {
>>>>>>> d805893c
                durable_name: Some("pull_explicit".to_string()),
                ..Default::default()
            })
            .await
            .unwrap();
    }
    #[tokio::test]
    async fn delete_consumer() {
        let server = nats_server::run_server("tests/configs/jetstream.conf");
        let client = async_nats::connect(server.client_url()).await.unwrap();
        let context = async_nats::jetstream::new(client);

        let stream = context.get_or_create_stream("events").await.unwrap();
        stream
<<<<<<< HEAD
            .create_consumer(pull::Config {
=======
            .create_consumer(consumer::pull::Config {
>>>>>>> d805893c
                durable_name: Some("consumer".to_string()),
                ..Default::default()
            })
            .await
            .unwrap();
        stream.delete_consumer("consumer").await.unwrap();
        assert!(stream
<<<<<<< HEAD
            .get_consumer::<pull::Config>("consumer")
=======
            .get_consumer::<consumer::pull::Config>("consumer")
>>>>>>> d805893c
            .await
            .is_err());
    }

    #[tokio::test]
    async fn get_consumer() {
        let server = nats_server::run_server("tests/configs/jetstream.conf");
        let client = async_nats::connect(server.client_url()).await.unwrap();
        let context = async_nats::jetstream::new(client);

        let stream = context.get_or_create_stream("stream").await.unwrap();
        stream
<<<<<<< HEAD
            .create_consumer(pull::Config {
=======
            .create_consumer(consumer::pull::Config {
>>>>>>> d805893c
                durable_name: Some("pull".to_string()),
                ..Default::default()
            })
            .await
            .unwrap();

        stream
<<<<<<< HEAD
            .create_consumer(&push::Config {
=======
            .create_consumer(consumer::push::Config {
                deliver_subject: "subject".to_string(),
>>>>>>> d805893c
                durable_name: Some("push".to_string()),
                ..Default::default()
            })
            .await
            .unwrap();

        let _consumer: PullConsumer = stream.get_consumer("pull").await.unwrap();
        let _consumer: PushConsumer = stream.get_consumer("push").await.unwrap();

        let consumer = stream.get_consumer("pull").await.unwrap();
        consumer.fetch(10).await.unwrap();
    }

    #[tokio::test]
    async fn get_or_create_consumer() {
        let server = nats_server::run_server("tests/configs/jetstream.conf");
        let client = async_nats::connect(server.client_url()).await.unwrap();
        let context = async_nats::jetstream::new(client);

        let stream = context.get_or_create_stream("stream").await.unwrap();

        // this creates the consumer
        let _consumer: PullConsumer = stream
            .get_or_create_consumer::<pull::Config>(
                "consumer",
                consumer::pull::Config {
                    durable_name: Some("consumer".to_string()),
                    ..Default::default()
                },
            )
            .await
            .unwrap();

        // check if consumer is there
        stream
<<<<<<< HEAD
            .get_consumer::<pull::Config>("consumer")
=======
            .get_consumer::<consumer::pull::Config>("consumer")
>>>>>>> d805893c
            .await
            .unwrap();

        // bind to previously created consumer.
        stream
<<<<<<< HEAD
            .get_or_create_consumer::<pull::Config>(
                "consumer",
                pull::Config {
=======
            .get_or_create_consumer::<consumer::pull::Config>(
                "consumer",
                consumer::pull::Config {
>>>>>>> d805893c
                    durable_name: Some("consumer".to_string()),
                    ..Default::default()
                },
            )
            .await
            .unwrap();
    }

    #[tokio::test]
    async fn pull_sequence() {
        let server = nats_server::run_server("tests/configs/jetstream.conf");
        let client = async_nats::connect(server.client_url()).await.unwrap();
        let context = async_nats::jetstream::new(client);

        context
            .create_stream(stream::Config {
                name: "events".to_string(),
                subjects: vec!["events".to_string()],
                ..Default::default()
            })
            .await
            .unwrap();

        let stream = context.get_stream("events").await.unwrap();
<<<<<<< HEAD
        stream
            .create_consumer(&pull::Config {
=======
        let consumer = stream
            .create_consumer(consumer::pull::Config {
>>>>>>> d805893c
                durable_name: Some("pull".to_string()),
                ..Default::default()
            })
            .await
            .unwrap();

        for _ in 0..1000 {
            context
                .publish("events".to_string(), "dat".into())
                .await
                .unwrap();
        }

        let mut iter = consumer.sequence(50).unwrap().take(10);
        while let Ok(Some(mut batch)) = iter.try_next().await {
            while let Ok(Some(message)) = batch.try_next().await {
                assert_eq!(message.payload, Bytes::from(b"dat".as_ref()));
            }
        }
    }

    #[tokio::test]
<<<<<<< HEAD
    async fn push_stream() {
        let server = nats_server::run_server("tests/configs/jetstream.conf");
        let client = async_nats::connect(server.client_url()).await.unwrap();
        let context = async_nats::jetstream::new(client);

        context
            .create_stream(stream::Config {
                name: "events".to_string(),
                subjects: vec!["events".to_string()],
                ..Default::default()
            })
            .await
            .unwrap();

        let stream = context.get_stream("events").await.unwrap();
        stream
            .create_consumer(&push::Config {
                deliver_subject: Some("push".to_string()),
                durable_name: Some("push".to_string()),
                ..Default::default()
            })
            .await
            .unwrap();

        let consumer: PushConsumer = stream.get_consumer("push").await.unwrap();

        for _ in 0..1000 {
            context
                .publish("events".to_string(), "dat".into())
                .await
                .unwrap();
        }

        let mut messages = consumer.stream().await.unwrap().take(1000);
        while let Some(message) = messages.next().await {
            assert_eq!(message.status, None);
            assert_eq!(message.payload.as_ref(), b"dat");
        }
    }

    #[tokio::test]
    async fn push_stream_flow_control() {
        let server = nats_server::run_server("tests/configs/jetstream.conf");
        let client = async_nats::connect(server.client_url()).await.unwrap();
        let context = async_nats::jetstream::new(client);

        context
            .create_stream(stream::Config {
                name: "events".to_string(),
                subjects: vec!["events".to_string()],
                ..Default::default()
            })
            .await
            .unwrap();

        let stream = context.get_stream("events").await.unwrap();
        stream
            .create_consumer(&push::Config {
                deliver_subject: Some("push".to_string()),
                durable_name: Some("push".to_string()),
                flow_control: true,
                idle_heartbeat: Duration::from_millis(100),
                ..Default::default()
            })
            .await
            .unwrap();

        let consumer: PushConsumer = stream.get_consumer("push").await.unwrap();

        for _ in 0..1000 {
            context
                .publish("events".to_string(), "dat".into())
                .await
                .unwrap();
        }

        tokio::time::sleep(Duration::from_secs(1)).await;

        let mut messages = consumer.stream().await.unwrap().take(1000);
        while let Some(message) = messages.next().await {
            assert_eq!(message.status, None);
            assert_eq!(message.payload.as_ref(), b"dat");
        }
    }

    #[tokio::test]
    async fn push_stream_heartbeat() {
        let server = nats_server::run_server("tests/configs/jetstream.conf");
        let client = async_nats::connect(server.client_url()).await.unwrap();
        let context = async_nats::jetstream::new(client);

        context
            .create_stream(stream::Config {
                name: "events".to_string(),
                subjects: vec!["events".to_string()],
                ..Default::default()
            })
            .await
            .unwrap();

        let stream = context.get_stream("events").await.unwrap();
        stream
            .create_consumer(&push::Config {
                deliver_subject: Some("push".to_string()),
                durable_name: Some("push".to_string()),
                idle_heartbeat: Duration::from_millis(100),
                ..Default::default()
            })
            .await
            .unwrap();

        let consumer: PushConsumer = stream.get_consumer("push").await.unwrap();

        for _ in 0..1000 {
            context
                .publish("events".to_string(), "dat".into())
                .await
                .unwrap();
        }
        tokio::time::sleep(Duration::from_secs(1)).await;

        let mut messages = consumer.stream().await.unwrap().take(1000);
        while let Some(message) = messages.next().await {
            assert_eq!(message.payload.as_ref(), b"dat");
        }
    }

    #[tokio::test]
    async fn pull_stream() {
=======
    async fn pull_stream_default() {
>>>>>>> d805893c
        let server = nats_server::run_server("tests/configs/jetstream.conf");
        let client = async_nats::connect(server.client_url()).await.unwrap();
        let context = async_nats::jetstream::new(client);

        context
            .create_stream(stream::Config {
                name: "events".to_string(),
                subjects: vec!["events".to_string()],
                ..Default::default()
            })
            .await
            .unwrap();

        let stream = context.get_stream("events").await.unwrap();
        stream
            .create_consumer(consumer::pull::Config {
                durable_name: Some("pull".to_string()),
                ..Default::default()
            })
            .await
            .unwrap();
        let consumer: PullConsumer = stream.get_consumer("pull").await.unwrap();

        tokio::task::spawn(async move {
            for i in 0..1000 {
                context
                    .publish("events".to_string(), format!("i: {}", i).into())
                    .await
                    .unwrap();
            }
        });

        let mut iter = consumer.stream().await.unwrap().take(1000);
        while let Some(result) = iter.next().await {
            result.unwrap().ack().await.unwrap();
        }
    }

    #[tokio::test]
    // Test ignored until Server issue around sending Pull Request immediately after getting
    // 408 timeout is resolved.
    #[ignore]
    async fn pull_stream_with_timeout() {
        let server = nats_server::run_server("tests/configs/jetstream.conf");
        let client = async_nats::connect(server.client_url()).await.unwrap();
        let context = async_nats::jetstream::new(client);

        context
            .create_stream(stream::Config {
                name: "events".to_string(),
                subjects: vec!["events".to_string()],
                ..Default::default()
            })
            .await
            .unwrap();

        let stream = context.get_stream("events").await.unwrap();
        stream
            .create_consumer(consumer::pull::Config {
                durable_name: Some("pull".to_string()),
                ..Default::default()
            })
            .await
            .unwrap();
        let consumer = stream.get_consumer("pull").await.unwrap();

        tokio::task::spawn(async move {
            for i in 0..100 {
                tokio::time::sleep(Duration::from_millis(50)).await;
                let ack = context
                    .publish(
                        "events".to_string(),
                        format!("timeout test message: {}", i).into(),
                    )
                    .await
                    .unwrap();
                println!("ack from publish {}: {:?}", i, ack);
            }
            println!("send all 100 messages to jetstream");
        });

        let mut iter = consumer
            .stream_builder()
            .max_messages_per_batch(25)
            .expires(Duration::from_millis(100))
            .into_stream()
            .await
            .unwrap()
            .take(100);
        while let Some(result) = iter.next().await {
            println!("MESSAGE: {:?}", result);
            result.unwrap().ack().await.unwrap();
        }
    }

    #[tokio::test]
    async fn pull_stream_with_hearbeat() {
        let server = nats_server::run_server("tests/configs/jetstream.conf");
        let client = async_nats::connect(server.client_url()).await.unwrap();
        let context = async_nats::jetstream::new(client);

        context
            .create_stream(stream::Config {
                name: "events".to_string(),
                subjects: vec!["events".to_string()],
                ..Default::default()
            })
            .await
            .unwrap();

        let stream = context.get_stream("events").await.unwrap();
        stream
            .create_consumer(consumer::pull::Config {
                durable_name: Some("pull".to_string()),
                ..Default::default()
            })
            .await
            .unwrap();
        let consumer = stream.get_consumer("pull").await.unwrap();

        tokio::task::spawn(async move {
            for i in 0..100 {
                tokio::time::sleep(Duration::from_millis(10)).await;
                context
                    .publish(
                        "events".to_string(),
                        format!("hearbeat message: {}", i).into(),
                    )
                    .await
                    .unwrap();
            }
        });

        let mut iter = consumer
            .stream_builder()
            .max_messages_per_batch(25)
            .expires(Duration::from_millis(500))
            .hearbeat(Duration::from_millis(10))
            .into_stream()
            .await
            .unwrap()
            .take(100);
        while let Some(result) = iter.next().await {
            println!("MESSAGE: {:?}", result);
            result.unwrap().ack().await.unwrap();
        }
    }

    #[tokio::test]
    async fn pull_stream_error() {
        let server = nats_server::run_server("tests/configs/jetstream.conf");
        let client = async_nats::connect(server.client_url()).await.unwrap();
        let context = async_nats::jetstream::new(client);

        context
            .create_stream(stream::Config {
                name: "events".to_string(),
                subjects: vec!["events".to_string()],
                ..Default::default()
            })
            .await
            .unwrap();

        let stream = context.get_stream("events").await.unwrap();
        stream
            .create_consumer(consumer::pull::Config {
                durable_name: Some("pull".to_string()),
                ..Default::default()
            })
            .await
            .unwrap();
        let consumer = stream.get_consumer("pull").await.unwrap();

        tokio::task::spawn(async move {
            for i in 0..100 {
                tokio::time::sleep(Duration::from_millis(10)).await;
                context
                    .publish(
                        "events".to_string(),
                        format!("hearbeat message: {}", i).into(),
                    )
                    .await
                    .unwrap();
            }
        });

        let mut iter = consumer
            .stream_builder()
            .max_messages_per_batch(25)
            .hearbeat(Duration::from_millis(100))
            .into_stream()
            .await
            .unwrap()
            .take(1);
        while let Some(result) = iter.next().await {
            result.expect_err("should be status error");
        }
    }
    #[tokio::test]
    async fn pull_fetch() {
        let server = nats_server::run_server("tests/configs/jetstream.conf");
        let client = ConnectOptions::new()
            .error_callback(|err| async move { println!("error: {:?}", err) })
            .connect(server.client_url())
            .await
            .unwrap();

        let context = async_nats::jetstream::new(client);

        context
            .create_stream(stream::Config {
                name: "events".to_string(),
                subjects: vec!["events".to_string()],
                ..Default::default()
            })
            .await
            .unwrap();

        let stream = context.get_stream("events").await.unwrap();
        stream
<<<<<<< HEAD
            .create_consumer(&pull::Config {
=======
            .create_consumer(consumer::pull::Config {
>>>>>>> d805893c
                durable_name: Some("pull".to_string()),
                ..Default::default()
            })
            .await
            .unwrap();
        let consumer: PullConsumer = stream.get_consumer("pull").await.unwrap();

        for _ in 0..10 {
            context
                .publish("events".to_string(), "dat".into())
                .await
                .unwrap();
        }

        let mut iter = consumer.fetch(100).await.unwrap();

        let mut i = 0;
        while (iter.next().await).is_some() {
            i += 1;
        }
        assert_eq!(i, 10);
    }
    #[tokio::test]
    async fn pull_batch() {
        let server = nats_server::run_server("tests/configs/jetstream.conf");
        let client = ConnectOptions::new()
            .error_callback(|err| async move { println!("error: {:?}", err) })
            .connect(server.client_url())
            .await
            .unwrap();

        let context = async_nats::jetstream::new(client);

        context
            .create_stream(stream::Config {
                name: "events".to_string(),
                subjects: vec!["events".to_string()],
                ..Default::default()
            })
            .await
            .unwrap();

        let stream = context.get_stream("events").await.unwrap();
        stream
<<<<<<< HEAD
            .create_consumer(&pull::Config {
=======
            .create_consumer(consumer::pull::Config {
>>>>>>> d805893c
                durable_name: Some("pull".to_string()),
                ..Default::default()
            })
            .await
            .unwrap();
        let consumer: PullConsumer = stream.get_consumer("pull").await.unwrap();

        for _ in 0..100 {
            context
                .publish("events".to_string(), "dat".into())
                .await
                .unwrap();
        }

        let mut iter = consumer.batch(100, Some(10000000000)).await.unwrap();

        let mut i = 0;
        while (iter.next().await).is_some() {
            i += 1;
            if i >= 100 {
                return;
            }
        }
    }

    #[tokio::test]
    async fn consumer_info() {
        let server = nats_server::run_server("tests/configs/jetstream.conf");
        let client = ConnectOptions::new()
            .error_callback(|err| async move { println!("error: {:?}", err) })
            .connect(server.client_url())
            .await
            .unwrap();

        let context = async_nats::jetstream::new(client);

        context
            .create_stream(stream::Config {
                name: "events".to_string(),
                subjects: vec!["events".to_string()],
                ..Default::default()
            })
            .await
            .unwrap();

        let stream = context.get_stream("events").await.unwrap();
        stream
<<<<<<< HEAD
            .create_consumer(&pull::Config {
=======
            .create_consumer(consumer::pull::Config {
>>>>>>> d805893c
                durable_name: Some("pull".to_string()),
                ..Default::default()
            })
            .await
            .unwrap();

        let mut consumer: PullConsumer = stream.get_consumer("pull").await.unwrap();
        assert_eq!(
            consumer.info().await.unwrap().clone(),
            consumer.cached_info().clone()
        );
    }

    #[tokio::test]
    async fn ack() {
        let server = nats_server::run_server("tests/configs/jetstream.conf");
        let client = ConnectOptions::new()
            .error_callback(|err| async move { println!("error: {:?}", err) })
            .connect(server.client_url())
            .await
            .unwrap();

        let context = async_nats::jetstream::new(client.clone());

        context
            .create_stream(stream::Config {
                name: "events".to_string(),
                subjects: vec!["events".to_string()],
                ..Default::default()
            })
            .await
            .unwrap();

        let stream = context.get_stream("events").await.unwrap();
        stream
<<<<<<< HEAD
            .create_consumer(&pull::Config {
=======
            .create_consumer(consumer::pull::Config {
>>>>>>> d805893c
                durable_name: Some("pull".to_string()),
                ..Default::default()
            })
            .await
            .unwrap();
        let mut consumer = stream.get_consumer("pull").await.unwrap();

        for _ in 0..10 {
            context
                .publish("events".to_string(), "dat".into())
                .await
                .unwrap();
        }

        let mut iter = consumer.fetch(100).await.unwrap();
        client.flush().await.unwrap();

        // TODO: when rtt() is available, use it here.
        tokio::time::sleep(Duration::from_millis(100)).await;
        let info = consumer.info().await.unwrap();
        assert_eq!(info.num_ack_pending, 10);

        // standard ack
        if let Some(message) = iter.next().await {
            message.unwrap().ack().await.unwrap();
        }
        client.flush().await.unwrap();

        tokio::time::sleep(Duration::from_millis(100)).await;
        let info = consumer.info().await.unwrap();
        assert_eq!(info.num_ack_pending, 9);

        // double ack
        if let Some(message) = iter.next().await {
            message.unwrap().double_ack().await.unwrap();
        }
        client.flush().await.unwrap();

        tokio::time::sleep(Duration::from_millis(100)).await;
        let info = consumer.info().await.unwrap();
        assert_eq!(info.num_ack_pending, 8);

        // in progress
        if let Some(message) = iter.next().await {
            message
                .unwrap()
                .ack_with(async_nats::jetstream::AckKind::Nak)
                .await
                .unwrap();
        }
        client.flush().await.unwrap();

        tokio::time::sleep(Duration::from_millis(100)).await;
        let info = consumer.info().await.unwrap();
        assert_eq!(info.num_ack_pending, 8);
    }
}<|MERGE_RESOLUTION|>--- conflicted
+++ resolved
@@ -28,13 +28,7 @@
 
     use super::*;
     use async_nats::header::HeaderMap;
-<<<<<<< HEAD
-    use async_nats::jetstream::consumer::{
-        self, pull, push, DeliverPolicy, PullConsumer, PushConsumer,
-    };
-=======
     use async_nats::jetstream::consumer::{self, DeliverPolicy, PullConsumer, PushConsumer};
->>>>>>> d805893c
     use async_nats::jetstream::response::Response;
     use async_nats::jetstream::stream;
     use async_nats::ConnectOptions;
@@ -271,11 +265,7 @@
             .get_or_create_stream("events")
             .await
             .unwrap()
-<<<<<<< HEAD
-            .create_consumer(pull::Config {
-=======
-            .create_consumer(consumer::pull::Config {
->>>>>>> d805893c
+            .create_consumer(consumer::pull::Config {
                 durable_name: Some("durable".to_string()),
                 deliver_policy: DeliverPolicy::ByStartSequence { start_sequence: 10 },
                 ..Default::default()
@@ -287,11 +277,7 @@
             .get_or_create_stream("events")
             .await
             .unwrap()
-<<<<<<< HEAD
-            .create_consumer(pull::Config {
-=======
-            .create_consumer(consumer::pull::Config {
->>>>>>> d805893c
+            .create_consumer(consumer::pull::Config {
                 deliver_policy: DeliverPolicy::ByStartTime {
                     start_time: OffsetDateTime::now_utc(),
                 },
@@ -304,11 +290,7 @@
             .get_or_create_stream("events")
             .await
             .unwrap()
-<<<<<<< HEAD
-            .create_consumer(&pull::Config {
-=======
-            .create_consumer(consumer::pull::Config {
->>>>>>> d805893c
+            .create_consumer(consumer::pull::Config {
                 durable_name: Some("pull_explicit".to_string()),
                 ..Default::default()
             })
@@ -323,11 +305,7 @@
 
         let stream = context.get_or_create_stream("events").await.unwrap();
         stream
-<<<<<<< HEAD
-            .create_consumer(pull::Config {
-=======
-            .create_consumer(consumer::pull::Config {
->>>>>>> d805893c
+            .create_consumer(consumer::pull::Config {
                 durable_name: Some("consumer".to_string()),
                 ..Default::default()
             })
@@ -335,11 +313,7 @@
             .unwrap();
         stream.delete_consumer("consumer").await.unwrap();
         assert!(stream
-<<<<<<< HEAD
-            .get_consumer::<pull::Config>("consumer")
-=======
             .get_consumer::<consumer::pull::Config>("consumer")
->>>>>>> d805893c
             .await
             .is_err());
     }
@@ -352,11 +326,7 @@
 
         let stream = context.get_or_create_stream("stream").await.unwrap();
         stream
-<<<<<<< HEAD
-            .create_consumer(pull::Config {
-=======
-            .create_consumer(consumer::pull::Config {
->>>>>>> d805893c
+            .create_consumer(consumer::pull::Config {
                 durable_name: Some("pull".to_string()),
                 ..Default::default()
             })
@@ -364,12 +334,8 @@
             .unwrap();
 
         stream
-<<<<<<< HEAD
-            .create_consumer(&push::Config {
-=======
             .create_consumer(consumer::push::Config {
                 deliver_subject: "subject".to_string(),
->>>>>>> d805893c
                 durable_name: Some("push".to_string()),
                 ..Default::default()
             })
@@ -405,25 +371,15 @@
 
         // check if consumer is there
         stream
-<<<<<<< HEAD
-            .get_consumer::<pull::Config>("consumer")
-=======
             .get_consumer::<consumer::pull::Config>("consumer")
->>>>>>> d805893c
             .await
             .unwrap();
 
         // bind to previously created consumer.
         stream
-<<<<<<< HEAD
-            .get_or_create_consumer::<pull::Config>(
-                "consumer",
-                pull::Config {
-=======
             .get_or_create_consumer::<consumer::pull::Config>(
                 "consumer",
                 consumer::pull::Config {
->>>>>>> d805893c
                     durable_name: Some("consumer".to_string()),
                     ..Default::default()
                 },
@@ -448,13 +404,8 @@
             .unwrap();
 
         let stream = context.get_stream("events").await.unwrap();
-<<<<<<< HEAD
-        stream
-            .create_consumer(&pull::Config {
-=======
         let consumer = stream
             .create_consumer(consumer::pull::Config {
->>>>>>> d805893c
                 durable_name: Some("pull".to_string()),
                 ..Default::default()
             })
@@ -477,7 +428,6 @@
     }
 
     #[tokio::test]
-<<<<<<< HEAD
     async fn push_stream() {
         let server = nats_server::run_server("tests/configs/jetstream.conf");
         let client = async_nats::connect(server.client_url()).await.unwrap();
@@ -494,7 +444,7 @@
 
         let stream = context.get_stream("events").await.unwrap();
         stream
-            .create_consumer(&push::Config {
+            .create_consumer(consumer::push::Config {
                 deliver_subject: Some("push".to_string()),
                 durable_name: Some("push".to_string()),
                 ..Default::default()
@@ -606,10 +556,7 @@
     }
 
     #[tokio::test]
-    async fn pull_stream() {
-=======
     async fn pull_stream_default() {
->>>>>>> d805893c
         let server = nats_server::run_server("tests/configs/jetstream.conf");
         let client = async_nats::connect(server.client_url()).await.unwrap();
         let context = async_nats::jetstream::new(client);
@@ -830,11 +777,7 @@
 
         let stream = context.get_stream("events").await.unwrap();
         stream
-<<<<<<< HEAD
-            .create_consumer(&pull::Config {
-=======
-            .create_consumer(consumer::pull::Config {
->>>>>>> d805893c
+            .create_consumer(consumer::pull::Config {
                 durable_name: Some("pull".to_string()),
                 ..Default::default()
             })
@@ -879,11 +822,7 @@
 
         let stream = context.get_stream("events").await.unwrap();
         stream
-<<<<<<< HEAD
-            .create_consumer(&pull::Config {
-=======
-            .create_consumer(consumer::pull::Config {
->>>>>>> d805893c
+            .create_consumer(consumer::pull::Config {
                 durable_name: Some("pull".to_string()),
                 ..Default::default()
             })
@@ -931,11 +870,7 @@
 
         let stream = context.get_stream("events").await.unwrap();
         stream
-<<<<<<< HEAD
-            .create_consumer(&pull::Config {
-=======
-            .create_consumer(consumer::pull::Config {
->>>>>>> d805893c
+            .create_consumer(consumer::pull::Config {
                 durable_name: Some("pull".to_string()),
                 ..Default::default()
             })
@@ -971,11 +906,7 @@
 
         let stream = context.get_stream("events").await.unwrap();
         stream
-<<<<<<< HEAD
-            .create_consumer(&pull::Config {
-=======
-            .create_consumer(consumer::pull::Config {
->>>>>>> d805893c
+            .create_consumer(consumer::pull::Config {
                 durable_name: Some("pull".to_string()),
                 ..Default::default()
             })
