--- conflicted
+++ resolved
@@ -522,8 +522,6 @@
         Purge::build(self.clone())
     }
 
-<<<<<<< HEAD
-=======
     /// Purge `Stream` messages for a matching subject.
     ///
     /// # Examples
@@ -550,7 +548,6 @@
         self.purge().filter(subject).await
     }
 
->>>>>>> f5ff66d9
     /// Create a new `Durable` or `Ephemeral` Consumer (if `durable_name` was not provided) and
     /// returns the info from the server about created [Consumer][Consumer]
     ///
