--- conflicted
+++ resolved
@@ -675,8 +675,6 @@
         Purge::build(self)
     }
 
-<<<<<<< HEAD
-=======
     /// Purge `Stream` messages for a matching subject.
     ///
     /// # Examples
@@ -704,7 +702,6 @@
         self.purge().filter(subject).await
     }
 
->>>>>>> bad68037
     /// Create a new `Durable` or `Ephemeral` Consumer (if `durable_name` was not provided) and
     /// returns the info from the server about created [Consumer][Consumer]
     ///
