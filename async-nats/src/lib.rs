--- conflicted
+++ resolved
@@ -334,12 +334,7 @@
                         }
                         Ok(None) => {
                             if let Err(err) = self.handle_disconnect().await {
-<<<<<<< HEAD
-                                println!("error handling operation {}", err);
-=======
                                 error!("error handling operation {}", err);
-                            } else {
->>>>>>> 46e0f389
                             }
                         }
                         Err(op_err) => {
