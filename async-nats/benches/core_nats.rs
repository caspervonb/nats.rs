use std::time::Duration;

use bytes::Bytes;
use criterion::{criterion_group, Criterion};
use futures::stream::StreamExt;

static MSG: &[u8] = &[22; 32768];

pub fn publish(c: &mut Criterion) {
    let messages_per_iter = 500_000;
    let server = nats_server::run_basic_server();
    let mut throughput_group = c.benchmark_group("nats::publish_throughput");
    throughput_group.sample_size(10);
    throughput_group.warm_up_time(std::time::Duration::from_secs(1));

    for &size in [32, 1024, 8192].iter() {
        throughput_group.throughput(criterion::Throughput::Bytes(
            size as u64 * messages_per_iter,
        ));
        throughput_group.bench_with_input(
            criterion::BenchmarkId::from_parameter(size),
            &size,
            |b, _| {
                let rt = tokio::runtime::Runtime::new().unwrap();
                let nc =
                    rt.block_on(async { async_nats::connect(server.client_url()).await.unwrap() });

                b.to_async(rt).iter_with_large_drop(move || {
                    let nc = nc.clone();
                    async move {
                        publish_messages(nc, Bytes::from_static(&MSG[..size]), messages_per_iter)
                            .await
                    }
                });
            },
        );
    }
    throughput_group.finish();

    let mut messages_group = c.benchmark_group("nats::publish_amount");
    messages_group.sample_size(10);
    messages_group.warm_up_time(std::time::Duration::from_secs(1));

    for &size in [32, 1024, 8192].iter() {
        messages_group.throughput(criterion::Throughput::Elements(messages_per_iter));
        messages_group.bench_with_input(
            criterion::BenchmarkId::from_parameter(size),
            &size,
            |b, _| {
                let rt = tokio::runtime::Runtime::new().unwrap();
                let nc = rt.block_on(async {
                    let nc = async_nats::connect(server.client_url()).await.unwrap();
                    nc.publish("data".into(), "data".into()).await.unwrap();
                    nc.flush().await.unwrap();
                    nc
                });

                b.to_async(rt).iter_with_large_drop(move || {
                    let nc = nc.clone();
                    async move {
                        publish_messages(nc, Bytes::from_static(&MSG[..size]), messages_per_iter)
                            .await
                    }
                });
            },
        );
    }
    messages_group.finish();
}

pub fn subscribe(c: &mut Criterion) {
    let server = nats_server::run_basic_server();
    let messages_per_iter = 500_000;

    let mut subscribe_amount_group = c.benchmark_group("nats::subscribe_amount");
    subscribe_amount_group.sample_size(10);

    for &size in [32, 1024, 8192].iter() {
        let url = server.client_url();
        subscribe_amount_group.throughput(criterion::Throughput::Elements(messages_per_iter));
        subscribe_amount_group.bench_with_input(
            criterion::BenchmarkId::from_parameter(size),
            &size,
            move |b, _| {
                let rt = tokio::runtime::Runtime::new().unwrap();
                let url = url.clone();
                let nc = rt.block_on(async move {
                    let nc = async_nats::ConnectOptions::new()
                        .connect(url.clone())
                        .await
                        .unwrap();
                    let (started, ready) = tokio::sync::oneshot::channel();
                    tokio::task::spawn({
                        async move {
                            let client = async_nats::ConnectOptions::new()
                                .connect(url)
                                .await
                                .unwrap();

                            started.send(()).unwrap();
                            loop {
<<<<<<< HEAD
                                nc.publish("bench".into(), msg.clone().into())
=======
                                client
                                    .publish("bench".to_string(), Bytes::from_static(&MSG[..size]))
>>>>>>> a59b21ea
                                    .await
                                    .unwrap()
                            }
                        }
                    });
                    nc.publish("data".into(), "data".into()).await.unwrap();
                    nc.flush().await.unwrap();
                    ready.await.unwrap();
                    nc
                });

                b.to_async(rt).iter_with_large_drop(move || {
                    let nc = nc.clone();
                    async move { subscribe_messages(nc, messages_per_iter).await }
                });
            },
        );
    }
    subscribe_amount_group.finish();
}

pub fn request(c: &mut Criterion) {
    let server = nats_server::run_basic_server();
    let messages_per_iter = 10_000;

    let mut subscribe_amount_group = c.benchmark_group("nats::request_amount");
    subscribe_amount_group.sample_size(10);

    for &size in [32, 1024, 8192].iter() {
        let url = server.client_url();
        subscribe_amount_group.throughput(criterion::Throughput::Elements(messages_per_iter));
        subscribe_amount_group.bench_with_input(
            criterion::BenchmarkId::from_parameter(size),
            &size,
            move |b, _| {
                let rt = tokio::runtime::Runtime::new().unwrap();
                let url = url.clone();
                let nc = rt.block_on(async move {
                    let nc = async_nats::ConnectOptions::new()
                        .connect(url.clone())
                        .await
                        .unwrap();
                    let (started, ready) = tokio::sync::oneshot::channel();
                    tokio::task::spawn({
                        async move {
                            let client = async_nats::ConnectOptions::new()
                                .connect(url)
                                .await
                                .unwrap();

                            let mut subscription = client.subscribe("bench".into()).await.unwrap();
                            tokio::time::sleep(Duration::from_secs(3)).await;
                            started.send(()).unwrap();

                            while let Some(request) = subscription.next().await {
                                client
                                    .publish(request.reply.unwrap(), "".into())
                                    .await
                                    .unwrap();
                                client.flush().await.unwrap();
                            }
                        }
                    });
                    nc.flush().await.unwrap();
                    ready.await.unwrap();
                    nc
                });
                b.to_async(rt).iter_with_large_drop(move || {
                    let nc = nc.clone();
                    async move {
                        requests(nc, Bytes::from_static(&MSG[..size]), messages_per_iter).await
                    }
                });
            },
        );
    }
    subscribe_amount_group.finish();
}

async fn requests(nc: async_nats::Client, msg: Bytes, amount: u64) {
    for _i in 0..amount {
        nc.request("bench".into(), msg.clone()).await.unwrap();
    }
}

async fn publish_messages(nc: async_nats::Client, msg: Bytes, amount: u64) {
    for _i in 0..amount {
        nc.publish("bench".into(), msg.clone()).await.unwrap();
    }
    nc.flush().await.unwrap();
}

async fn subscribe_messages(nc: async_nats::Client, amount: u64) {
    let mut sub = nc.subscribe("bench".into()).await.unwrap();
    for _ in 0..amount {
        sub.next().await.unwrap();
    }
}

criterion_group!(core_nats, publish, subscribe, request);<|MERGE_RESOLUTION|>--- conflicted
+++ resolved
@@ -99,12 +99,8 @@
 
                             started.send(()).unwrap();
                             loop {
-<<<<<<< HEAD
-                                nc.publish("bench".into(), msg.clone().into())
-=======
                                 client
-                                    .publish("bench".to_string(), Bytes::from_static(&MSG[..size]))
->>>>>>> a59b21ea
+                                    .publish("bench".into(), Bytes::from_static(&MSG[..size]))
                                     .await
                                     .unwrap()
                             }
