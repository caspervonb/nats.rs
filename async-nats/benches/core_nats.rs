use std::time::Duration;

use bytes::Bytes;
use criterion::{criterion_group, Criterion};
use futures::stream::StreamExt;

static MSG: &[u8] = &[22; 32768];

pub fn publish(c: &mut Criterion) {
    let messages_per_iter = 500_000;
    let server = nats_server::run_basic_server();
    let mut throughput_group = c.benchmark_group("nats::publish_throughput");
    throughput_group.sample_size(10);
    throughput_group.warm_up_time(std::time::Duration::from_secs(1));

    for &size in [32, 1024, 8192].iter() {
        throughput_group.throughput(criterion::Throughput::Bytes(
            size as u64 * messages_per_iter,
        ));
        throughput_group.bench_with_input(
            criterion::BenchmarkId::from_parameter(size),
            &size,
            |b, _| {
                let rt = tokio::runtime::Runtime::new().unwrap();
                let nc =
                    rt.block_on(async { async_nats::connect(server.client_url()).await.unwrap() });

                b.to_async(rt).iter_with_large_drop(move || {
                    let nc = nc.clone();
                    async move {
                        publish_messages(nc, Bytes::from_static(&MSG[..size]), messages_per_iter)
                            .await
                    }
                });
            },
        );
    }
    throughput_group.finish();

    let mut messages_group = c.benchmark_group("nats::publish_amount");
    messages_group.sample_size(10);
    messages_group.warm_up_time(std::time::Duration::from_secs(1));

    for &size in [32, 1024, 8192].iter() {
        messages_group.throughput(criterion::Throughput::Elements(messages_per_iter));
        messages_group.bench_with_input(
            criterion::BenchmarkId::from_parameter(size),
            &size,
            |b, _| {
                let rt = tokio::runtime::Runtime::new().unwrap();
                let nc = rt.block_on(async {
                    let nc = async_nats::connect(server.client_url()).await.unwrap();
<<<<<<< HEAD
                    nc.publish("data".into(), "data".into()).await.unwrap();
                    nc.flush().await.unwrap();
=======
                    nc.publish("data".to_string(), "data".into()).await.unwrap();
>>>>>>> 02fd0869
                    nc
                });

                b.to_async(rt).iter_with_large_drop(move || {
                    let nc = nc.clone();
                    async move {
                        publish_messages(nc, Bytes::from_static(&MSG[..size]), messages_per_iter)
                            .await
                    }
                });
            },
        );
    }
    messages_group.finish();
}

pub fn subscribe(c: &mut Criterion) {
    let server = nats_server::run_basic_server();
    let messages_per_iter = 500_000;

    let mut subscribe_amount_group = c.benchmark_group("nats::subscribe_amount");
    subscribe_amount_group.sample_size(10);

    for &size in [32, 1024, 8192].iter() {
        let url = server.client_url();
        subscribe_amount_group.throughput(criterion::Throughput::Elements(messages_per_iter));
        subscribe_amount_group.bench_with_input(
            criterion::BenchmarkId::from_parameter(size),
            &size,
            move |b, _| {
                let rt = tokio::runtime::Runtime::new().unwrap();
                let url = url.clone();
                let nc = rt.block_on(async move {
                    let nc = async_nats::ConnectOptions::new()
                        .connect(url.clone())
                        .await
                        .unwrap();
                    let (started, ready) = tokio::sync::oneshot::channel();
                    tokio::task::spawn({
                        async move {
                            let client = async_nats::ConnectOptions::new()
                                .connect(url)
                                .await
                                .unwrap();

                            started.send(()).unwrap();
                            loop {
                                client
                                    .publish("bench".into(), Bytes::from_static(&MSG[..size]))
                                    .await
                                    .unwrap()
                            }
                        }
                    });
<<<<<<< HEAD
                    nc.publish("data".into(), "data".into()).await.unwrap();
                    nc.flush().await.unwrap();
=======
                    nc.publish("data".to_string(), "data".into()).await.unwrap();
>>>>>>> 02fd0869
                    ready.await.unwrap();
                    nc
                });

                b.to_async(rt).iter_with_large_drop(move || {
                    let nc = nc.clone();
                    async move { subscribe_messages(nc, messages_per_iter).await }
                });
            },
        );
    }
    subscribe_amount_group.finish();
}

pub fn request(c: &mut Criterion) {
    let server = nats_server::run_basic_server();
    let messages_per_iter = 10_000;

    let mut subscribe_amount_group = c.benchmark_group("nats::request_amount");
    subscribe_amount_group.sample_size(10);

    for &size in [32, 1024, 8192].iter() {
        let url = server.client_url();
        subscribe_amount_group.throughput(criterion::Throughput::Elements(messages_per_iter));
        subscribe_amount_group.bench_with_input(
            criterion::BenchmarkId::from_parameter(size),
            &size,
            move |b, _| {
                let rt = tokio::runtime::Runtime::new().unwrap();
                let url = url.clone();
                let nc = rt.block_on(async move {
                    let nc = async_nats::ConnectOptions::new()
                        .connect(url.clone())
                        .await
                        .unwrap();
                    let (started, ready) = tokio::sync::oneshot::channel();
                    tokio::task::spawn({
                        async move {
                            let client = async_nats::ConnectOptions::new()
                                .connect(url)
                                .await
                                .unwrap();

                            let mut subscription = client.subscribe("bench".into()).await.unwrap();
                            tokio::time::sleep(Duration::from_secs(3)).await;
                            started.send(()).unwrap();

                            while let Some(request) = subscription.next().await {
                                client
                                    .publish(request.reply.unwrap(), "".into())
                                    .await
                                    .unwrap();
                            }
                        }
                    });
                    ready.await.unwrap();
                    nc
                });
                b.to_async(rt).iter_with_large_drop(move || {
                    let nc = nc.clone();
                    async move {
                        requests(nc, Bytes::from_static(&MSG[..size]), messages_per_iter).await
                    }
                });
            },
        );
    }
    subscribe_amount_group.finish();
}

async fn requests(nc: async_nats::Client, msg: Bytes, amount: u64) {
    for _i in 0..amount {
        nc.request("bench".into(), msg.clone()).await.unwrap();
    }
}

async fn publish_messages(nc: async_nats::Client, msg: Bytes, amount: u64) {
    for _i in 0..amount {
        nc.publish("bench".into(), msg.clone()).await.unwrap();
    }
}

async fn subscribe_messages(nc: async_nats::Client, amount: u64) {
    let mut sub = nc.subscribe("bench".into()).await.unwrap();
    for _ in 0..amount {
        sub.next().await.unwrap();
    }
}

criterion_group!(core_nats, publish, subscribe, request);<|MERGE_RESOLUTION|>--- conflicted
+++ resolved
@@ -50,12 +50,7 @@
                 let rt = tokio::runtime::Runtime::new().unwrap();
                 let nc = rt.block_on(async {
                     let nc = async_nats::connect(server.client_url()).await.unwrap();
-<<<<<<< HEAD
                     nc.publish("data".into(), "data".into()).await.unwrap();
-                    nc.flush().await.unwrap();
-=======
-                    nc.publish("data".to_string(), "data".into()).await.unwrap();
->>>>>>> 02fd0869
                     nc
                 });
 
@@ -110,12 +105,7 @@
                             }
                         }
                     });
-<<<<<<< HEAD
                     nc.publish("data".into(), "data".into()).await.unwrap();
-                    nc.flush().await.unwrap();
-=======
-                    nc.publish("data".to_string(), "data".into()).await.unwrap();
->>>>>>> 02fd0869
                     ready.await.unwrap();
                     nc
                 });
