--- conflicted
+++ resolved
@@ -39,7 +39,6 @@
 ///     Failure to follow this strict rule WILL create
 ///     a deadlock!
 struct State {
-    dispatch: Mutex<DispatchState>,
     write: Mutex<WriteState>,
     read: Mutex<ReadState>,
     meta: Mutex<MetaState>,
@@ -48,11 +47,6 @@
 struct MetaState {
     /// Set of subjects that are currently muted.
     mutes: HashSet<u64>,
-}
-
-struct DispatchState {
-    /// Current message preprocessors.
-    preprocessors: HashMap<u64, MessagePreprocessor>,
 }
 
 struct WriteState {
@@ -90,10 +84,11 @@
 }
 
 /// A registered subscription.
-pub(crate) struct Subscription {
+struct Subscription {
     subject: String,
     queue_group: Option<String>,
     messages: channel::Sender<Message>,
+    preprocess: MessagePreprocessor,
 }
 
 /// A NATS client.
@@ -125,13 +120,8 @@
         // The client state.
         let client = Client {
             state: Arc::new(State {
-<<<<<<< HEAD
-                dispatch: Mutex::new(DispatchState {
-                    preprocessors: HashMap::new(),
-=======
                 meta: Mutex::new(MetaState {
                     mutes: HashSet::new(),
->>>>>>> de4e0e84
                 }),
                 write: Mutex::new(WriteState {
                     writer: None,
@@ -231,7 +221,6 @@
                             // NB see locking protocol for state.write and state.read
                             drop(read);
                             drop(write);
-                            drop(read);
                         }
                         Err(RecvTimeoutError::Timeout) => {
                             let mut write = client.state.write.lock();
@@ -417,6 +406,7 @@
                 subject: subject.to_string(),
                 queue_group: queue_group.map(ToString::to_string),
                 messages: sender,
+                preprocess: Box::new(|_| false),
             },
         );
 
@@ -427,32 +417,6 @@
         Ok((sid, receiver))
     }
 
-<<<<<<< HEAD
-    /// Immediatly try to detatch an existing subscription returning it to later resubscription.
-    pub(crate) fn detatch(&self, sid: u64) -> io::Result<Subscription> {
-        let mut read = self.state.read.lock();
-
-        let subscription = read
-            .subscriptions
-            .remove(&sid)
-            .ok_or_else(|| io::Error::new(io::ErrorKind::InvalidInput, "subscription not found"))?;
-
-        // NB see locking protocol for state.write and state.read
-        drop(read);
-
-        Ok(subscription)
-    }
-
-    /// Resubscribes a detached subscription to a new subject.
-    ///
-    /// Can be used together with `detach` to hotswap a subscription.
-    pub(crate) fn resubscribe(
-        &self,
-        sid: u64,
-        subscription: Subscription,
-        subject: &str,
-    ) -> io::Result<u64> {
-=======
     /// Marks a subscription as muted.
     pub(crate) fn mute(&self, sid: u64) -> io::Result<bool> {
         let mut meta = self.state.meta.lock();
@@ -462,26 +426,12 @@
     /// Resubscribes an existing subscription by unsubscribing from the old subject and subscribing
     /// to the new subject returning a new sid while retaining the existing channel receiver.
     pub(crate) fn resubscribe(&self, old_sid: u64, new_subject: &str) -> io::Result<u64> {
->>>>>>> de4e0e84
         // Inject random delays when testing.
         inject_delay();
 
         let mut write = self.state.write.lock();
         let mut read = self.state.read.lock();
-        let mut dispatch = self.state.dispatch.lock();
-
-<<<<<<< HEAD
-        // Generate a new subscription id.
-        let new_sid = write.next_sid;
-        write.next_sid += 1;
-
-        // Move the preprocessor to the next subscription id
-        if let Some(preprocessor) = dispatch.preprocessors.remove(&sid) {
-            dispatch.preprocessors.insert(new_sid, preprocessor);
-        }
-
-        // Send an UNSUB message for the old subscription.
-=======
+
         // Check if the client is closed.
         self.check_shutdown()?;
 
@@ -495,35 +445,20 @@
         write.next_sid += 1;
 
         // Send an UNSUB and SUB messages.
->>>>>>> de4e0e84
         if let Some(writer) = write.writer.as_mut() {
             proto::encode(
                 writer,
                 ClientOp::Unsub {
-                    sid,
+                    sid: old_sid,
                     max_msgs: None,
                 },
             )?;
-            write.flush_kicker.try_send(()).ok();
-        }
-
-<<<<<<< HEAD
-        // Insert the subscription
-=======
->>>>>>> de4e0e84
+        }
+
         let queue_group = subscription.queue_group.clone();
-        read.subscriptions.insert(sid, subscription);
-
-        // Send a SUB message for the new subscription.
+        read.subscriptions.insert(new_sid, subscription);
+
         if let Some(writer) = write.writer.as_mut() {
-<<<<<<< HEAD
-            let op = ClientOp::Sub {
-                subject,
-                queue_group: queue_group.as_deref(),
-                sid: new_sid,
-            };
-            proto::encode(writer, op).ok();
-=======
             proto::encode(
                 writer,
                 ClientOp::Sub {
@@ -532,12 +467,10 @@
                     queue_group: queue_group.as_deref(),
                 },
             )?;
->>>>>>> de4e0e84
             write.flush_kicker.try_send(()).ok();
         }
 
         // NB see locking protocol for state.write and state.read
-        drop(dispatch);
         drop(read);
         drop(write);
 
@@ -579,7 +512,7 @@
 
     /// Sets the message preprocessor for a subscription.
     ///
-    /// This predicate is called after a message arrives and before it is queued up to subscription
+    /// This predicate is called afer a message arrives and before it is queued up to subscription
     /// channel.
     ///
     /// If the predicate returns true the message is considered consumed and is not queued on the
@@ -587,10 +520,16 @@
     pub(crate) fn set_preprocessor(
         &self,
         sid: u64,
-        preprocessor: MessagePreprocessor,
+        preprocess: MessagePreprocessor,
     ) -> io::Result<()> {
-        let mut dispatch = self.state.dispatch.lock();
-        dispatch.preprocessors.insert(sid, preprocessor);
+        let mut read = self.state.read.lock();
+
+        if let Some(subscription) = read.subscriptions.get_mut(&sid) {
+            subscription.preprocess = preprocess;
+        }
+
+        // NB see locking protocol for state.write and state.read
+        drop(read);
 
         Ok(())
     }
@@ -927,22 +866,6 @@
                     reply_to,
                     payload,
                 } => {
-<<<<<<< HEAD
-                    let message = Message {
-                        subject,
-                        reply: reply_to,
-                        data: payload,
-                        headers: None,
-                        client: Some(self.clone()),
-                        double_acked: Default::default(),
-                    };
-
-                    // Preprocess before acquiring any locks so that the first will be called
-                    // without any existing read/write locks.
-                    let mut dispatch = self.state.dispatch.lock();
-                    if let Some(preprocess) = dispatch.preprocessors.get_mut(&sid) {
-                        if preprocess(&message) {
-=======
                     // Ignore muted subscriptions
                     if self.state.meta.lock().mutes.get(&sid).is_some() {
                         println!("MUTE: {}", sid);
@@ -979,23 +902,14 @@
                         println!("begin preprocess");
                         if preprocess(&msg) {
                             println!("preprocess continue");
->>>>>>> de4e0e84
                             continue;
                         }
-                    }
-
-<<<<<<< HEAD
-                    // Then try to send the message
-                    let read = self.state.read.lock();
-                    if let Some(subscription) = read.subscriptions.get(&sid) {
-                        subscription.messages.try_send(message).ok();
-=======
+
                         println!("preprocess ok");
 
                         // Send a message or drop it if the channel is
                         // disconnected or full.
                         subscription.messages.try_send(msg).unwrap();
->>>>>>> de4e0e84
                     }
                 }
 
@@ -1006,22 +920,6 @@
                     reply_to,
                     payload,
                 } => {
-<<<<<<< HEAD
-                    let message = Message {
-                        subject,
-                        reply: reply_to,
-                        data: payload,
-                        headers: Some(headers),
-                        client: Some(self.clone()),
-                        double_acked: Default::default(),
-                    };
-
-                    // Preprocess before acquiring any locks so that the first will be called
-                    // without any existing read/write locks.
-                    let mut dispatch = self.state.dispatch.lock();
-                    if let Some(preprocess) = dispatch.preprocessors.get_mut(&sid) {
-                        if preprocess(&message) {
-=======
                     // Ignore muted subscriptions
                     if self.state.meta.lock().mutes.get(&sid).is_some() {
                         println!("dispatch: sid is muted: {}", sid);
@@ -1047,21 +945,12 @@
                         let preprocess = &subscription.preprocess;
                         if preprocess(&msg) {
                             println!("dispatch: skip header message after preprocess");
->>>>>>> de4e0e84
                             continue;
                         }
-                    }
-
-<<<<<<< HEAD
-                    // Then try to send the message
-                    let read = self.state.read.lock();
-                    if let Some(subscription) = read.subscriptions.get(&sid) {
-                        subscription.messages.try_send(message).ok();
-=======
+
                         // Send a message or drop it if the channel is
                         // disconnected or full.
                         subscription.messages.try_send(msg).unwrap();
->>>>>>> de4e0e84
                     }
                 }
 
